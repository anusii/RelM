--- conflicted
+++ resolved
@@ -294,8 +294,7 @@
     error_bound = alpha + 2 * x / (epsilon * db_l1_norm)
 
     assert (errors < error_bound).all()
-<<<<<<< HEAD
-    assert len(db) == size
+    assert len(db) == db_size
     assert db.sum() == int(queries.shape[0] / (alpha ** 2)) + 1
 
 
@@ -361,8 +360,4 @@
     alpha = 100 / data.sum()
 
     mechanism = PrivateMultiplicativeWeights(epsilon, data, alpha, num_queries)
-    _ = mechanism.release(queries)
-=======
-    assert len(db) == db_size
-    assert db.sum() == int(queries.shape[0] / (alpha ** 2)) + 1
->>>>>>> 4221fda3
+    _ = mechanism.release(queries)