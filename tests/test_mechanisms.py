import numpy as np
import scipy.stats
import pytest
from differential_privacy.mechanisms import (
    LaplaceMechanism,
    GeometricMechanism,
    SnappingMechanism,
    AboveThreshold,
    SparseIndicator,
    SparseNumeric,
)


def _test_mechanism(benchmark, mechanism, dtype=np.float64):
    data = np.random.random(100000).astype(dtype)
    benchmark.pedantic(lambda: mechanism.release(data), iterations=1, rounds=1)
    with pytest.raises(RuntimeError):
        mechanism.release(data)


def test_LaplaceMechanism(benchmark):
    mechanism = LaplaceMechanism(epsilon=1, sensitivity=1, precision=35)
    _test_mechanism(benchmark, mechanism)
    # Goodness of fit test
    mechanism = LaplaceMechanism(epsilon=1, sensitivity=1, precision=35)
    data = np.random.random(10000000) * 100
    values = mechanism.release(data)
    control = scipy.stats.laplace.rvs(scale=1.0 + 2 ** -35, size=data.size)
    score, pval = scipy.stats.ks_2samp(values - data, control)
    assert pval > 0.001


def test_GeometricMechanism(benchmark):
<<<<<<< HEAD
    mechanism = GeometricMechanism(epsilon=1)
    _test_mechanism(benchmark, mechanism, dtype=np.int64)
=======
    mechanism = GeometricMechanism(epsilon=1, sensitivity=1)
    _test_mechanism(benchmark, mechanism)
>>>>>>> 6afcbb42
    # Goodness of fit test
    epsilon = 0.01
    mechanism = GeometricMechanism(epsilon=epsilon, sensitivity=1)
    n = 10000000
    data = np.random.randint(0, 2 ** 16, size=n, dtype=np.int64)
    values = mechanism.release(data)
    q = np.exp(-epsilon)
    x = scipy.stats.geom.rvs(p=1 - q, size=n)
    y = scipy.stats.geom.rvs(p=1 - q, size=n)
    z = x - y
    score, pval = scipy.stats.ks_2samp(values - data, z)
    assert pval > 0.001


def test_above_threshold(benchmark):
    mechanism = AboveThreshold(epsilon=1, sensitivity=1.0, threshold=0.1)
    _test_mechanism(benchmark, mechanism)
    mechanism = AboveThreshold(epsilon=1, sensitivity=1.0, threshold=0.01)
    data = np.random.random(1000)
    index = mechanism.release(data)
    assert type(index) == int


def test_sparse_indicator(benchmark):
    mechanism = SparseIndicator(epsilon=1, sensitivity=1.0, threshold=0.1, cutoff=100)
    _test_mechanism(benchmark, mechanism)
    mechanism = SparseIndicator(epsilon=1, sensitivity=1.0, threshold=0.01, cutoff=100)
    data = np.random.random(1000)
    indices = mechanism.release(data)
    assert len(indices) == 100


def test_sparse_numeric(benchmark):
    mechanism = SparseNumeric(epsilon=1, sensitivity=1.0, threshold=0.1, cutoff=100)
    _test_mechanism(benchmark, mechanism)
    mechanism = SparseNumeric(epsilon=1, sensitivity=1.0, threshold=0.01, cutoff=100)
    data = np.random.random(1000)
    indices, values = mechanism.release(data)
    assert len(indices) == 100
    assert len(values) == 100


def test_SnappingMechanism(benchmark):
    mechanism = SnappingMechanism(epsilon=1.0, B=10)
    _test_mechanism(benchmark, mechanism)<|MERGE_RESOLUTION|>--- conflicted
+++ resolved
@@ -11,8 +11,8 @@
 )
 
 
-def _test_mechanism(benchmark, mechanism, dtype=np.float64):
-    data = np.random.random(100000).astype(dtype)
+def _test_mechanism(benchmark, mechanism):
+    data = np.random.random(100000)
     benchmark.pedantic(lambda: mechanism.release(data), iterations=1, rounds=1)
     with pytest.raises(RuntimeError):
         mechanism.release(data)
@@ -31,13 +31,8 @@
 
 
 def test_GeometricMechanism(benchmark):
-<<<<<<< HEAD
-    mechanism = GeometricMechanism(epsilon=1)
-    _test_mechanism(benchmark, mechanism, dtype=np.int64)
-=======
     mechanism = GeometricMechanism(epsilon=1, sensitivity=1)
     _test_mechanism(benchmark, mechanism)
->>>>>>> 6afcbb42
     # Goodness of fit test
     epsilon = 0.01
     mechanism = GeometricMechanism(epsilon=epsilon, sensitivity=1)
