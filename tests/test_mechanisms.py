import numpy as np
import scipy
import scipy.stats
import pytest
from relm.mechanisms import (
    LaplaceMechanism,
    GeometricMechanism,
    ExponentialMechanism,
    PermuteAndFlipMechanism,
    SnappingMechanism,
    AboveThreshold,
    SparseIndicator,
    SparseNumeric,
    ReportNoisyMax,
    SmallDB,
    PrivateMultiplicativeWeights,
)


def _test_mechanism(benchmark, mechanism, dtype=np.float64):
    data = np.random.random(100000).astype(dtype)
    benchmark.pedantic(lambda: mechanism.release(data), iterations=1, rounds=1)
    with pytest.raises(RuntimeError):
        mechanism.release(data)


def test_LaplaceMechanism(benchmark):
    mechanism = LaplaceMechanism(epsilon=1, sensitivity=1, precision=35)
    _test_mechanism(benchmark, mechanism)
    # Goodness of fit test
    mechanism = LaplaceMechanism(epsilon=1, sensitivity=1, precision=35)
    data = np.random.random(10000000) * 100
    values = mechanism.release(data)
    control = scipy.stats.laplace.rvs(scale=1.0 + 2 ** -35, size=data.size)
    score, pval = scipy.stats.ks_2samp(values - data, control)
    assert pval > 0.001


def test_GeometricMechanism(benchmark):
    mechanism = GeometricMechanism(epsilon=1, sensitivity=1)
    _test_mechanism(benchmark, mechanism, dtype=np.int64)
    # Goodness of fit test
    epsilon = 0.01
    mechanism = GeometricMechanism(epsilon=epsilon, sensitivity=1)
    n = 10000000
    data = np.random.randint(0, 2 ** 16, size=n, dtype=np.int64)
    values = mechanism.release(data)
    q = np.exp(-epsilon)
    x = scipy.stats.geom.rvs(p=1 - q, size=n)
    y = scipy.stats.geom.rvs(p=1 - q, size=n)
    z = x - y
    score, pval = scipy.stats.ks_2samp(values - data, z)
    assert pval > 0.001


def test_ExponentialMechanismWeightedIndex(benchmark):
    n = 8
    output_range = np.arange(-(2 ** (n - 1)), 2 ** (n - 1) - 1, 2 ** -10)
    utility_function = lambda x: -np.abs(output_range - np.mean(x))
    mechanism = ExponentialMechanism(
        epsilon=1.0,
        utility_function=utility_function,
        sensitivity=1.0,
        output_range=output_range,
        method="weighted_index",
    )
    _test_mechanism(benchmark, mechanism)
    # Goodness of fit test
    n = 6
    output_range = np.arange(-(2 ** (n - 1)), 2 ** (n - 1) - 1, 2 ** -10)
    utility_function = lambda x: -np.abs(output_range - np.mean(x))
    data = np.zeros(1)
    TRIALS = 2 ** 12
    values = np.empty(TRIALS)
    for i in range(TRIALS):
        mechanism = ExponentialMechanism(
            epsilon=1.0,
            utility_function=utility_function,
            sensitivity=1.0,
            output_range=output_range,
            method="weighted_index",
        )
        values[i] = mechanism.release(data)

    z = scipy.stats.laplace.rvs(scale=2.0, size=TRIALS)
    score, pval = scipy.stats.ks_2samp(values, z)
    assert pval > 0.001


def test_ExponentialMechanismGumbelTrick(benchmark):
    n = 8
    output_range = np.arange(-(2 ** (n - 1)), 2 ** (n - 1) - 1, 2 ** -10)
    utility_function = lambda x: -np.abs(output_range - np.mean(x))
    mechanism = ExponentialMechanism(
        epsilon=1.0,
        utility_function=utility_function,
        sensitivity=1.0,
        output_range=output_range,
        method="gumbel_trick",
    )
    _test_mechanism(benchmark, mechanism)
    # Goodness of fit test
    n = 6
    output_range = np.arange(-(2 ** (n - 1)), 2 ** (n - 1) - 1, 2 ** -10)
    utility_function = lambda x: -np.abs(output_range - np.mean(x))
    data = np.zeros(1)
    TRIALS = 2 ** 12
    values = np.empty(TRIALS)
    for i in range(TRIALS):
        mechanism = ExponentialMechanism(
            epsilon=1.0,
            utility_function=utility_function,
            sensitivity=1.0,
            output_range=output_range,
            method="gumbel_trick",
        )
        values[i] = mechanism.release(data)

    z = scipy.stats.laplace.rvs(scale=2.0, size=TRIALS)
    score, pval = scipy.stats.ks_2samp(values, z)
    assert pval > 0.001


def test_ExponentialMechanismSampleAndFlip(benchmark):
    n = 8  # This gets *really* slow if n in mcuh bigger than 6.
    output_range = np.arange(-(2 ** (n - 1)), 2 ** (n - 1) - 1, 2 ** -10)
    utility_function = lambda x: -np.abs(output_range - np.mean(x))
    mechanism = ExponentialMechanism(
        epsilon=1.0,
        utility_function=utility_function,
        sensitivity=1.0,
        output_range=output_range,
        method="sample_and_flip",
    )
    _test_mechanism(benchmark, mechanism)
    # Goodness of fit test
    n = 6
    output_range = np.arange(-(2 ** (n - 1)), 2 ** (n - 1) - 1, 2 ** -10)
    utility_function = lambda x: -np.abs(output_range - np.mean(x))
    data = np.zeros(1)
    TRIALS = 2 ** 12
    values = np.empty(TRIALS)
    for i in range(TRIALS):
        mechanism = ExponentialMechanism(
            epsilon=1.0,
            utility_function=utility_function,
            sensitivity=1.0,
            output_range=output_range,
            method="sample_and_flip",
        )
        values[i] = mechanism.release(data)

    z = scipy.stats.laplace.rvs(scale=2.0, size=TRIALS)
    score, pval = scipy.stats.ks_2samp(values, z)
    assert pval > 0.001


def test_PermuteAndFlipMechanism(benchmark):
    n = 8  # This gets *really* slow if n in mcuh bigger than 6.
    output_range = np.arange(-(2 ** (n - 1)), 2 ** (n - 1) - 1, 2 ** -10)
    utility_function = lambda x: -np.abs(output_range - np.mean(x))
    mechanism = PermuteAndFlipMechanism(
        epsilon=1.0,
        utility_function=utility_function,
        sensitivity=1.0,
        output_range=output_range,
    )
    _test_mechanism(benchmark, mechanism)
    # Goodness of fit test
    n = 6
    output_range = np.arange(-(2 ** (n - 1)), 2 ** (n - 1) - 1, 2 ** -10)
    utility_function = lambda x: -np.abs(output_range - np.mean(x))
    data = np.zeros(1)
    TRIALS = 2 ** 12
    values = np.empty(TRIALS)
    for i in range(TRIALS):
        mechanism = PermuteAndFlipMechanism(
            epsilon=1.0,
            utility_function=utility_function,
            sensitivity=1.0,
            output_range=output_range,
        )
        values[i] = mechanism.release(data)

    z = scipy.stats.laplace.rvs(scale=2.0, size=TRIALS)
    score, pval = scipy.stats.ks_2samp(values, z)
    assert pval > 0.001


def test_above_threshold(benchmark):
    mechanism = AboveThreshold(epsilon=1, sensitivity=1.0, threshold=0.1)
    _test_mechanism(benchmark, mechanism)
    mechanism = AboveThreshold(epsilon=1, sensitivity=1.0, threshold=0.01)
    data = np.random.random(1000)
    index = mechanism.release(data)
    assert type(index) == int


def test_sparse_indicator(benchmark):
    mechanism = SparseIndicator(epsilon=1, sensitivity=1.0, threshold=0.1, cutoff=100)
    _test_mechanism(benchmark, mechanism)
    mechanism = SparseIndicator(epsilon=1, sensitivity=1.0, threshold=0.01, cutoff=100)
    data = np.random.random(1000)
    indices = mechanism.release(data)
    assert len(indices) == 100


def test_sparse_numeric(benchmark):
    mechanism = SparseNumeric(epsilon=1, sensitivity=1.0, threshold=0.1, cutoff=100)
    _test_mechanism(benchmark, mechanism)
    mechanism = SparseNumeric(epsilon=1, sensitivity=1.0, threshold=0.01, cutoff=100)
    data = np.random.random(1000)
    indices, values = mechanism.release(data)
    assert len(indices) == 100
    assert len(values) == 100


def test_SnappingMechanism(benchmark):
    mechanism = SnappingMechanism(epsilon=1.0, B=10)
    _test_mechanism(benchmark, mechanism)


def test_ReportNoisyMax(benchmark):
    mechanism = ReportNoisyMax(epsilon=0.1, precision=35)
    _test_mechanism(benchmark, mechanism)


def test_SmallDB():

    size = 1000
    data = np.random.randint(0, 10, size)
    queries = np.vstack([np.random.randint(0, 2, size) for _ in range(3)])

    epsilon = 1
    alpha = 0.1
    beta = 0.0001
    errors = []

    for _ in range(10):
        mechanism = SmallDB(epsilon, data, alpha)
        db = mechanism.release(queries)
        errors.append(
            abs(queries.dot(data) / data.sum() - queries.dot(db) / db.sum()).max()
        )

    errors = np.array(errors)

    x = np.log(len(data)) * np.log(len(queries)) / (alpha ** 2) + np.log(1 / beta)
    error_bound = alpha + 2 * x / (epsilon * data.sum())

    assert (errors < error_bound).all()
    assert len(db) == size
    assert db.sum() == int(len(queries) / (alpha ** 2)) + 1

    # input validation
    mechanism = SmallDB(epsilon, data, 0.001)
    _ = mechanism.release(np.ones((1, size)))
    mechanism = SmallDB(epsilon, data, 0.001)
    _ = mechanism.release(np.zeros((1, size)))
    with pytest.raises(ValueError):
        mechanism = SmallDB(epsilon, data, 0.001)
        qs = np.ones((1, size))
        qs[0, 2] = -1
        _ = mechanism.release(qs)

    with pytest.raises(ValueError):
        data_copy = data.copy()
        data_copy[3] = -2
        _ = SmallDB(epsilon, data_copy, 0.001)

    with pytest.raises(TypeError):
        _ = SmallDB(epsilon, data.astype(np.int32), 0.001)

    with pytest.raises(TypeError):
        _ = SmallDB(epsilon, data, 1)

    with pytest.raises(ValueError):
        _ = SmallDB(epsilon, data, -0.1)

    with pytest.raises(ValueError):
        _ = SmallDB(epsilon, data, 1.1)


<<<<<<< HEAD
def test_PrivateMultiplicativeWeights():
    data = np.random.randint(0, 10, 1000)
    query = np.random.randint(0, 2, 1000)
    queries = [query] * 20000

    epsilon = 10000
    num_queries = len(queries)
    alpha = 100 / data.sum()

    mechanism = PrivateMultiplicativeWeights(epsilon, data, alpha, num_queries)
    results = mechanism.release(queries)

    assert len(results) == len(queries)
    assert (
        abs((mechanism.data_est * query).sum() * data.sum() - (data * query).sum())
        < 100
    )

    with pytest.raises(ValueError):
        data_copy = data.copy()
        data_copy[3] = -2
        _ = PrivateMultiplicativeWeights(epsilon, data_copy, alpha, num_queries)

    with pytest.raises(TypeError):
        _ = PrivateMultiplicativeWeights(
            epsilon, data.astype(np.int32), alpha, num_queries
        )

    with pytest.raises(TypeError):
        _ = PrivateMultiplicativeWeights(epsilon, data, 1, num_queries)

    with pytest.raises(ValueError):
        _ = PrivateMultiplicativeWeights(epsilon, data, -0.1, num_queries)

    with pytest.raises(ValueError):
        _ = PrivateMultiplicativeWeights(epsilon, data, 1.1, num_queries)

    with pytest.raises(ValueError):
        _ = PrivateMultiplicativeWeights(epsilon, data, alpha, 0)

    with pytest.raises(ValueError):
        _ = PrivateMultiplicativeWeights(epsilon, data, alpha, -1)

    with pytest.raises(TypeError):
        _ = PrivateMultiplicativeWeights(epsilon, data, alpha, float(num_queries))
=======
def test_SmallDB_sparse():

    size = 1000
    data = np.random.randint(0, 10, size)
    queries = np.vstack([np.random.randint(0, 2, size) for _ in range(3)])
    queries = scipy.sparse.csr_matrix(queries)

    epsilon = 1
    alpha = 0.1
    beta = 0.0001
    errors = []

    for _ in range(10):
        mechanism = SmallDB(epsilon, data, alpha)
        db = mechanism.release(queries)
        errors.append(
            abs(queries.dot(data) / data.sum() - queries.dot(db) / db.sum()).max()
        )

    errors = np.array(errors)

    x = np.log(len(data)) * np.log(queries.shape[0]) / (alpha ** 2) + np.log(1 / beta)
    error_bound = alpha + 2 * x / (epsilon * data.sum())

    assert (errors < error_bound).all()
    assert len(db) == size
    assert db.sum() == int(queries.shape[0] / (alpha ** 2)) + 1
>>>>>>> 4fe30d99
<|MERGE_RESOLUTION|>--- conflicted
+++ resolved
@@ -281,53 +281,6 @@
         _ = SmallDB(epsilon, data, 1.1)
 
 
-<<<<<<< HEAD
-def test_PrivateMultiplicativeWeights():
-    data = np.random.randint(0, 10, 1000)
-    query = np.random.randint(0, 2, 1000)
-    queries = [query] * 20000
-
-    epsilon = 10000
-    num_queries = len(queries)
-    alpha = 100 / data.sum()
-
-    mechanism = PrivateMultiplicativeWeights(epsilon, data, alpha, num_queries)
-    results = mechanism.release(queries)
-
-    assert len(results) == len(queries)
-    assert (
-        abs((mechanism.data_est * query).sum() * data.sum() - (data * query).sum())
-        < 100
-    )
-
-    with pytest.raises(ValueError):
-        data_copy = data.copy()
-        data_copy[3] = -2
-        _ = PrivateMultiplicativeWeights(epsilon, data_copy, alpha, num_queries)
-
-    with pytest.raises(TypeError):
-        _ = PrivateMultiplicativeWeights(
-            epsilon, data.astype(np.int32), alpha, num_queries
-        )
-
-    with pytest.raises(TypeError):
-        _ = PrivateMultiplicativeWeights(epsilon, data, 1, num_queries)
-
-    with pytest.raises(ValueError):
-        _ = PrivateMultiplicativeWeights(epsilon, data, -0.1, num_queries)
-
-    with pytest.raises(ValueError):
-        _ = PrivateMultiplicativeWeights(epsilon, data, 1.1, num_queries)
-
-    with pytest.raises(ValueError):
-        _ = PrivateMultiplicativeWeights(epsilon, data, alpha, 0)
-
-    with pytest.raises(ValueError):
-        _ = PrivateMultiplicativeWeights(epsilon, data, alpha, -1)
-
-    with pytest.raises(TypeError):
-        _ = PrivateMultiplicativeWeights(epsilon, data, alpha, float(num_queries))
-=======
 def test_SmallDB_sparse():
 
     size = 1000
@@ -355,4 +308,50 @@
     assert (errors < error_bound).all()
     assert len(db) == size
     assert db.sum() == int(queries.shape[0] / (alpha ** 2)) + 1
->>>>>>> 4fe30d99
+
+
+def test_PrivateMultiplicativeWeights():
+    data = np.random.randint(0, 10, 1000)
+    query = np.random.randint(0, 2, 1000)
+    queries = [query] * 20000
+
+    epsilon = 10000
+    num_queries = len(queries)
+    alpha = 100 / data.sum()
+
+    mechanism = PrivateMultiplicativeWeights(epsilon, data, alpha, num_queries)
+    results = mechanism.release(queries)
+
+    assert len(results) == len(queries)
+    assert (
+        abs((mechanism.data_est * query).sum() * data.sum() - (data * query).sum())
+        < 100
+    )
+
+    with pytest.raises(ValueError):
+        data_copy = data.copy()
+        data_copy[3] = -2
+        _ = PrivateMultiplicativeWeights(epsilon, data_copy, alpha, num_queries)
+
+    with pytest.raises(TypeError):
+        _ = PrivateMultiplicativeWeights(
+            epsilon, data.astype(np.int32), alpha, num_queries
+        )
+
+    with pytest.raises(TypeError):
+        _ = PrivateMultiplicativeWeights(epsilon, data, 1, num_queries)
+
+    with pytest.raises(ValueError):
+        _ = PrivateMultiplicativeWeights(epsilon, data, -0.1, num_queries)
+
+    with pytest.raises(ValueError):
+        _ = PrivateMultiplicativeWeights(epsilon, data, 1.1, num_queries)
+
+    with pytest.raises(ValueError):
+        _ = PrivateMultiplicativeWeights(epsilon, data, alpha, 0)
+
+    with pytest.raises(ValueError):
+        _ = PrivateMultiplicativeWeights(epsilon, data, alpha, -1)
+
+    with pytest.raises(TypeError):
+        _ = PrivateMultiplicativeWeights(epsilon, data, alpha, float(num_queries))