--- conflicted
+++ resolved
@@ -233,15 +233,9 @@
     assert len(values) == 100
 
 
-<<<<<<< HEAD
 # def test_SnappingMechanism(benchmark):
 #     mechanism = SnappingMechanism(epsilon=1.0, B=10)
 #     _test_mechanism(benchmark, mechanism)
-=======
-def test_SnappingMechanism(benchmark):
-    mechanism = SnappingMechanism(epsilon=1.0, B=10)
-    _test_mechanism(benchmark, mechanism, np.float64)
->>>>>>> 9cb359cf
 
 
 def test_ReportNoisyMax(benchmark):
