--- conflicted
+++ resolved
@@ -95,7 +95,6 @@
 }
 
 
-<<<<<<< HEAD
 fn clamp(x: f64, bound: f64) -> f64 {
     if x < -bound {
         -bound
@@ -119,8 +118,6 @@
 }
 
 
-=======
->>>>>>> e14ff85c
 ///// A Python module implemented in Rust.
 ///// Exports the rust functions to python.
 #[pymodule]
@@ -184,8 +181,6 @@
         all_above_threshold(data, scale, threshold).to_pyarray(py)
     }
 
-<<<<<<< HEAD
-
     #[pyfn(m, "snapping")]
     fn py_snapping<'a>(
         py: Python<'a>, data: &'a PyArray1<f64>,
@@ -197,8 +192,6 @@
         snapping(data, bound, lambda, quanta).to_pyarray(py)
     }
 
-=======
->>>>>>> e14ff85c
     Ok(())
 
 }