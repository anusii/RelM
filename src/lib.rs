--- conflicted
+++ resolved
@@ -4,14 +4,10 @@
 use numpy::{PyArray, PyArray1, ToPyArray};
 
 
-<<<<<<< HEAD
-fn uniform() -> f64 {
-    /// Returns a sample from the [0, 1) uniform distribution
+fn uniform(scale: f64) -> f64 {
+    /// Returns a sample from the [0, scale) uniform distribution
     ///
 
-=======
-fn uniform(scale: f64) -> f64 {
->>>>>>> 3e54c2c4
     let mut rng = rand::thread_rng();
     rng.gen::<f64>()
 }
@@ -66,25 +62,14 @@
 }
 
 
-<<<<<<< HEAD
-fn double_uniform() -> f64 {
-    /// Returns a sample from the [0, 1) uniform distribution
-    ///
-    
-    let mut rng = rand::thread_rng();
-    let exponent: f64 = geometric(0.5) + 53.0;
-    let mut significand = (rng.gen::<u64>() >> 11) | (2 << 51);
-    (significand as f64) * 2.0_f64.powf(-exponent)
-=======
 fn double_uniform(scale: f64) -> f64 {
-    /// Returns a sample from the [0, 1) uniform distribution
+    /// Returns a sample from the [0, scale) uniform distribution
     ///
 
     let mut rng = rand::thread_rng();
     let exponent: f64 = geometric(0.5) + 53.0;
     let mut significand = (rng.gen::<u64>() >> 11) | (1 << 52);
     scale * (significand as f64) * 2.0_f64.powf(-exponent)
->>>>>>> 3e54c2c4
 }
 
 
@@ -112,14 +97,8 @@
     fn py_uniform(py: Python, num: usize) -> &PyArray1<f64>{
         /// Simple python wrapper of the exponential function. Converts
         /// the rust vector into a numpy array
-<<<<<<< HEAD
-        let mut samples: Vec<f64> = vec![0.0; num];
-        samples.par_iter_mut().for_each(|p| *p = uniform());
-        samples.to_pyarray(py)
-=======
 
         vectorize(1.0, num, uniform).to_pyarray(py)
->>>>>>> 3e54c2c4
     }
 
     #[pyfn(m, "exponential")]
@@ -158,13 +137,7 @@
     fn py_double_uniform(py: Python, num: usize) -> &PyArray1<f64>{
         /// Simple python wrapper of the exponential function. Converts
         /// the rust vector into a numpy array
-<<<<<<< HEAD
-        let mut samples: Vec<f64> = vec![0.0; num];
-        samples.par_iter_mut().for_each(|p| *p = double_uniform());
-        samples.to_pyarray(py)
-=======
         vectorize(1.0, num, double_uniform).to_pyarray(py)
->>>>>>> 3e54c2c4
     }
 
     Ok(())
