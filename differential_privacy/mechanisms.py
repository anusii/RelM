import math
import numpy as np
from differential_privacy import backend


class ReleaseMechanism:
    def __init__(self, epsilon):
        self.epsilon = epsilon
        self._is_valid = True

    def _check_valid(self):
        if not self._is_valid:
            raise RuntimeError(
                "Mechanism has exhausted has exhausted its privacy budget."
            )

    def release(self, values):
        """
        Releases a differential private query response.

        Args:
            values: numpy array of the output of a query.

        Returns:
            A numpy array of perturbed values.
        """
        raise NotImplementedError()

    def get_privacy_consumption(self):
        """
        Computes the privacy budget consumed by the mechanism so far.
        """
        raise NotImplementedError()


class LaplaceMechanism(ReleaseMechanism):
    """
    Secure implementation of the Laplace mechanism. This mechanism can be used once
    after which its privacy budget will be exhausted and it can no longer be used.

    Under the hood this mechanism samples exactly from a 64-bit fixed point
    Laplace mechanism bit by bit.

    Args:
        epsilon: the maximum privacy loss of the mechanism.
        sensitivity: the sensitivity of the query that this will be applied to
        precision: number of fractional bits to use in the internal fixed point representation.

    """

    def __init__(self, epsilon, sensitivity, precision):
        self.sensitivity = sensitivity
        self.precision = precision
        super(LaplaceMechanism, self).__init__(epsilon)

    def release(self, values):
        """
        Releases a differential private query response.

        Args:
            values: numpy array of the output of a query.

        Returns:
            A numpy array of perturbed values.
        """

        self._check_valid()
        args = (values, self.sensitivity, self.epsilon, self.precision)
        release_values = backend.laplace_mechanism(*args)
        self._is_valid = False

        return release_values

    def get_privacy_consumption(self):
        """
        Computes the privacy budget consumed by the mechanism so far.
        """
        if self._is_valid:
            return 0
        else:
            return self.epsilon


class GeometricMechanism(LaplaceMechanism):
    """
    Secure implementation of the Geometric mechanism. This mechanism can be used once
    after which its privacy budget will be exhausted and it can no longer be used.

    Args:
        epsilon: the maximum privacy loss of the mechanism.
        sensitivity: the sensitivity of the query that this will be applied to

    """

    def __init__(self, epsilon, sensitivity):
        super(GeometricMechanism, self).__init__(epsilon, sensitivity - 1, precision=0)

    def release(self, values):
        """
        Releases a differential private query response.

        Args:
            values: numpy array of the output of a query.

        Returns:
            A numpy array of perturbed values.
        """
<<<<<<< HEAD
        if self._is_valid():
            self.current_count += 1
            args = (values, 1.0, self.epsilon)
            release_values = backend.geometric_mechanism(*args)
        else:
            raise RuntimeError()
=======
>>>>>>> 6afcbb42

        return (
            super(GeometricMechanism, self)
            .release(values.astype(np.float64))
            .astype(np.int64)
        )


class SparseGeneric(ReleaseMechanism):
    def __init__(
        self,
        epsilon1,
        epsilon2,
        epsilon3,
        sensitivity,
        threshold,
        cutoff,
        monotonic,
        precision=35,
    ):
        epsilon = epsilon1 + epsilon2 + epsilon3
        self.epsilon = epsilon
        self.epsilon1 = epsilon1
        self.epsilon2 = epsilon2
        self.epsilon3 = epsilon3
        self.sensitivity = sensitivity
        self.threshold = threshold
        self.cutoff = cutoff
        self.monotonic = monotonic
        self.precision = precision
        self.current_count = 0

        temp = np.array([threshold], dtype=np.float64)
        args = (temp, sensitivity, epsilon1, precision)
        self.perturbed_threshold = backend.laplace_mechanism(*args)[0]
        super(SparseGeneric, self).__init__(epsilon)

    def all_above_threshold(self, values):
        if self.monotonic:
            b = (self.sensitivity * self.cutoff) / self.epsilon2
        else:
            b = (2.0 * self.sensitivity * self.cutoff) / self.epsilon2
        return backend.all_above_threshold(
            values, b, self.perturbed_threshold, self.precision
        )

    def release(self, values):
        """
        Releases a differential private query response.

        Args:
            values: numpy arrays of query responses. Each element is the response to a different query.

        Returns:
            A tuple of numpy arrays containing the perturbed values and the corresponding indices.
        """
        self._check_valid()

        remaining = self.cutoff - self.current_count
        indices = self.all_above_threshold(values)
        indices = indices[:remaining]
        self.current_count += len(indices)

        if self.current_count == self.cutoff:
            self._is_valid = False

        if self.epsilon3 > 0:
            sliced_values = values[indices]
            temp = self.sensitivity * self.cutoff
            args = (sliced_values, temp, self.epsilon3, self.precision)
            release_values = backend.laplace_mechanism(*args)
            return indices, release_values
        else:
            return indices

    def get_privacy_consumption(self):
        """
        Computes the privacy budget consumed by the mechanism so far.
        """
        if self._is_valid:
            return self.epsilon1 + (self.current_count / self.cutoff) * (
                self.epsilon2 + self.epsilon3
            )
        else:
            return self.epsilon


class SparseNumeric(SparseGeneric):
    """
    Secure implementation of the SparseNumeric mechanism.
    This mechanism can used repeatedly until `cutoff` positive queries have been answered
    after which the mechanism is exhausted and cannot be used.

    Args:
        epsilon: the maximum privacy loss of the mechanism.
        sensitivity: the sensitivity of the query function
        threshold: the threshold to use
        cutoff: the number of positive queries that can be answered
        e2_weight: the relative amount of the privacy budget to allocate to
            perturbing the answers for comparison. If set to None (default) this will be
            auto-calculated.
        e3_weight: the relative amount of the privacy budget to allocate to
            perturbing the answers for release. If set to None (default) this will be
            auto-calculated.
        monotonic: boolean indicating whether the queries are monotonic.
    """

    def __init__(
        self,
        epsilon,
        sensitivity,
        threshold,
        cutoff,
        e2_weight=None,
        e3_weight=None,
        monotonic=False,
        precision=35,
    ):
        e1_weight = 1.0
        if e2_weight is None:
            if monotonic:
                e2_weight = (cutoff) ** (2.0 / 3.0)
            else:
                e2_weight = (2.0 * cutoff) ** (2.0 / 3.0)
        if e3_weight is None:
            e3_weight = e1_weight + e2_weight
        epsilon_weights = (e1_weight, e2_weight, e3_weight)
        total_weight = sum(epsilon_weights)
        epsilon1 = (epsilon_weights[0] / total_weight) * epsilon
        epsilon2 = (epsilon_weights[1] / total_weight) * epsilon
        epsilon3 = (epsilon_weights[2] / total_weight) * epsilon
        super(SparseNumeric, self).__init__(
            epsilon1,
            epsilon2,
            epsilon3,
            sensitivity,
            threshold,
            cutoff,
            monotonic,
            precision,
        )


class SparseIndicator(SparseNumeric):
    """
    Secure implementation of the SparseIndicator mechanism.
    This mechanism can used repeatedly until `cutoff` positive queries have been answered
    after which the mechanism is exhausted and cannot be used.

    Args:
        epsilon: the maximum privacy loss of the mechanism.
        sensitivity: the sensitivity of the query function
        threshold: the threshold to use
        cutoff: the number of positive queries that can be answered
        e2_weight: the relative amount of the privacy budget to allocate to
            perturbing the answers for comparison. If set to None (default) this will be
            auto-calculated.
        monotonic: boolean indicating whether the queries are monotonic.
    """

    def __init__(
        self,
        epsilon,
        sensitivity,
        threshold,
        cutoff,
        e2_weight=None,
        monotonic=False,
        precision=35,
    ):
        e3_weight = 0.0
        super(SparseIndicator, self).__init__(
            epsilon,
            sensitivity,
            threshold,
            cutoff,
            e2_weight,
            e3_weight,
            monotonic,
            precision,
        )

    def release(self, values):
        """
        Releases a differential private query response.

        Args:
            values: numpy arrays of query responses. Each element is the response to a different query.

        Returns:
            A tuple of numpy arrays containing the indices of noisy queries above the threshold.
        """
        return super(SparseIndicator, self).release(values)


class AboveThreshold(SparseIndicator):
    """
    Secure implementation of the AboveThreshold mechanism. This returns the index
    of the first query above the threshold after which the mechanism will be exhausted.

    Args:
        epsilon: the maximum privacy loss of the mechanism.
        sensitivity: the sensitivity of the query function
        threshold: the threshold to use
        e2_weight: the relative amount of the privacy budget to allocate to
            perturbing the answers for comparison. If set to None (default) this will be
            auto-calculated.
        monotonic: boolean indicating whether the queries are monotonic.
    """

    def __init__(
        self,
        epsilon,
        sensitivity,
        threshold,
        e2_weight=None,
        monotonic=False,
        precision=35,
    ):
        cutoff = 1
        super(AboveThreshold, self).__init__(
            epsilon, sensitivity, threshold, cutoff, e2_weight, monotonic, precision
        )

    def release(self, values):
        """
        Releases a differential private query response.

        Args:
            values: numpy arrays of query responses. Each element is the response to a different query.

        Returns:
            The index of the first noisy query above the threshold.
        """
        indices = super(AboveThreshold, self).release(values)
        if len(indices) > 0:
            index = int(indices[0])
        else:
            index = None
        return index


class SnappingMechanism(ReleaseMechanism):
    """
    Secure implementation of the Snapping mechanism. This mechanism can be used once
    after which its privacy budget will be exhausted and it can no longer be used.

    Args:
        epsilon: the maximum privacy loss of the mechanism.
        B: the bound of the range to use for the snapping mechanism.
            B should ideally be larger than the range of outputs expected but the larger B is
            the less accurate the results.
    """

    def __init__(self, epsilon, B):
        lam = (1 + 2 ** (-49) * B) / epsilon
        if (B <= lam) or (B >= (2 ** 46 * lam)):
            raise ValueError()
        self.lam = lam
        self.quanta = 2 ** math.ceil(math.log2(self.lam))
        self.B = B
        super(SnappingMechanism, self).__init__(epsilon)

    def release(self, values):
        """
        Releases a differential private query response.

        Args:
            values: numpy array of the output of a query.

        Returns:
            A numpy array of perturbed values.
        """
        self._check_valid()
        args = (values, self.B, self.lam, self.quanta)
        release_values = backend.snapping(*args)
        self._is_valid = False

        return release_values

    def get_privacy_consumption(self):
        """
        Computes the privacy budget consumed by the mechanism so far.
        """
        if self._is_valid:
            return 0
        else:
            return self.epsilon<|MERGE_RESOLUTION|>--- conflicted
+++ resolved
@@ -105,15 +105,6 @@
         Returns:
             A numpy array of perturbed values.
         """
-<<<<<<< HEAD
-        if self._is_valid():
-            self.current_count += 1
-            args = (values, 1.0, self.epsilon)
-            release_values = backend.geometric_mechanism(*args)
-        else:
-            raise RuntimeError()
-=======
->>>>>>> 6afcbb42
 
         return (
             super(GeometricMechanism, self)
