--- conflicted
+++ resolved
@@ -6,15 +6,13 @@
 class ReleaseMechanism:
     def __init__(self, epsilon):
         self.epsilon = epsilon
-        self.privacy_loss = 0
-
-    def release(self, data):
-        if self.privacy_loss < self.epsilon:
-            return self.unsafe_release(data)
-
-        raise RuntimeError
-
-    def unsafe_release(self):
+        self.cutoff = 1
+        self.current_count = 0
+
+    def _is_valid(self):
+        return self.current_count < self.cutoff
+
+    def release(self):
         raise NotImplementedError()
 
 
@@ -38,17 +36,6 @@
         self.precision = precision
         super(LaplaceMechanism, self).__init__(epsilon)
 
-<<<<<<< HEAD
-    def unsafe_release(self, values):
-
-        self.privacy_loss += self.epsilon
-        n = len(values)
-        b = (self.sensitivity + 2 ** (-self.precision)) / self.epsilon
-        fp_perturbations = samplers.fixed_point_laplace(n, b, self.precision)
-        fp_values = np.rint(values * 2 ** self.precision).astype(np.int64)
-        temp = (fp_values + fp_perturbations).astype(np.float64)
-        perturbed_values = temp * 2 ** (-self.precision)
-=======
     def release(self, values):
         """
         Releases a differential private query response.
@@ -65,20 +52,11 @@
             release_values = backend.laplace_mechanism(*args)
         else:
             raise RuntimeError()
->>>>>>> b08a0cc4
 
         return release_values
 
 
 class GeometricMechanism(ReleaseMechanism):
-<<<<<<< HEAD
-    def unsafe_release(self, values):
-        self.privacy_loss += self.epsilon
-        n = len(values)
-        q = 1.0 / np.exp(self.epsilon)
-        perturbations = samplers.two_sided_geometric(n, q)
-        perturbed_values = values + perturbations
-=======
     """
     Secure implementation of the Geometric mechanism. This mechanism can be used once
     after which its privacy budget will be exhausted and it can no longer be used.
@@ -104,7 +82,6 @@
             release_values = backend.laplace_mechanism(*args)
         else:
             raise RuntimeError()
->>>>>>> b08a0cc4
 
         return release_values.astype(np.int64)
 
@@ -132,7 +109,6 @@
         self.monotonic = monotonic
         self.precision = precision
         self.current_count = 0
-        super(SparseGeneric, self).__init__(epsilon)
 
         temp = np.array([threshold], dtype=np.float64)
         args = (temp, sensitivity, epsilon1, precision)
@@ -147,28 +123,6 @@
             values, b, self.perturbed_threshold, self.precision
         )
 
-<<<<<<< HEAD
-    def unsafe_release(self, values):
-        if self.privacy_loss == 0:
-            self.privacy_loss += self.epsilon1
-
-        remaining = self.cutoff - self.current_count
-        indices = self.all_above_threshold(values)
-        indices = indices[:remaining]
-        n = len(indices)
-        self.current_count += n
-        self.privacy_loss += self.epsilon2 * n / self.cutoff
-
-        if self.epsilon3 > 0:
-            sliced_values = values[indices]
-            b = (self.sensitivity * self.cutoff) / self.epsilon3
-
-            perturbations = samplers.laplace(n, b)
-            perturbed_values = sliced_values + perturbations
-            self.privacy_loss += self.epsilon3 * n / self.cutoff
-
-            return indices, perturbed_values
-=======
     def release(self, values):
         """
         Releases a differential private query response.
@@ -192,9 +146,8 @@
                 return (indices, release_values)
             else:
                 return (indices,)
->>>>>>> b08a0cc4
-        else:
-            return indices
+        else:
+            raise RuntimeError()
 
 
 class SparseNumeric(SparseGeneric):
@@ -280,7 +233,7 @@
         monotonic=False,
         precision=35,
     ):
-        e3_weight = None
+        e3_weight = 0.0
         super(SparseIndicator, self).__init__(
             epsilon,
             sensitivity,
@@ -292,10 +245,6 @@
             precision,
         )
 
-<<<<<<< HEAD
-    def unsafe_release(self, values):
-        (indices, *_) = super(SparseIndicator, self).unsafe_release(values)
-=======
     def release(self, values):
         """
         Releases a differential private query response.
@@ -307,7 +256,6 @@
             A tuple of numpy arrays containing the indices of noisy queries above the threshold.
         """
         (indices, *_) = super(SparseIndicator, self).release(values)
->>>>>>> b08a0cc4
         return indices
 
 
@@ -340,10 +288,6 @@
             epsilon, sensitivity, threshold, cutoff, e2_weight, monotonic, precision
         )
 
-<<<<<<< HEAD
-    def unsafe_release(self, values):
-        indices = super(AboveThreshold, self).unsafe_release(values)
-=======
     def release(self, values):
         """
         Releases a differential private query response.
@@ -355,7 +299,6 @@
             The index of the first noisy query above the threshold.
         """
         indices = super(AboveThreshold, self).release(values)
->>>>>>> b08a0cc4
         if len(indices) > 0:
             index = int(indices[0])
         else:
@@ -384,11 +327,6 @@
         self.B = B
         super(SnappingMechanism, self).__init__(epsilon)
 
-<<<<<<< HEAD
-    def unsafe_release(self, values):
-        self.privacy_loss += self.epsilon
-        release_values = backend.snapping(values, self.B, self.lam, self.quanta)
-=======
     def release(self, values):
         """
         Releases a differential private query response.
@@ -406,5 +344,4 @@
         else:
             raise RuntimeError
 
->>>>>>> b08a0cc4
         return release_values