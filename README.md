<<<<<<< HEAD
# differential-privacy
Implementations of differentially private release mechanisms
=======
# RelM
Implementations of differentially private Rel(ease) M(echanisms).
>>>>>>> 97815e27

## Install

First of all, install rust: https://doc.rust-lang.org/book/ch01-01-installation.html.

Then:

```
$ git clone https://github.com/anusii/RelM
$ cd RelM
$ pip install .
```

That's it!

## Run tests

Install the test dependencies:

```
pip install .[tests]
```

Check the tests run:

```
$ pytest tests
```


## Build docs

Install the docs dependencies:

```
$ pip install .[docs]
```

Build the docs:

```
sphinx-build -b html docs-source docs-build
```

The docs will now be in `docs-build/index.html`.

## Basic Usage
Read the raw data:
```python
import pandas as pd
data = pd.read_csv("pcr_testing_age_group_2020-03-09.csv")
```

Compute the exact query responses:
```python
exact_counts = data["age_group"].value_counts().sort_index()
```

Create a differentially private release mechanism:
```python
from relm.mechanisms import GeometricMechanism
mechanism = GeometricMechanism(epsilon=0.1, sensitivity=1.0)
```

Compute perturbed query responses:
```python
perturbed_counts = mechanism.release(values=exact_counts.values)
```

Differentially private release mechanisms are one-time use only:
```python
mechanism = GeometricMechanism(epsilon=0.1, sensitivity=1.0)
perturbed_counts = mechanism.release(values=exact_counts.values) # OK
perturbed_counts2 = mechanism.release(values=exact_counts.values) # Exception!
  # RuntimeError: Mechanism has exhausted has exhausted its privacy budget.
```

Each release requires its own differentially private release mechanism.
```python
mechanism = GeometricMechanism(epsilon=0.1, sensitivity=1.0)
perturbed_counts = mechanism.release(values=exact_counts.values) # OK
mechanism2 = GeometricMechanism(epsilon=0.1, sensitivity=1.0)
perturbed_counts2 = mechanism2.release(values=exact_counts.values) # OK
```<|MERGE_RESOLUTION|>--- conflicted
+++ resolved
@@ -1,10 +1,5 @@
-<<<<<<< HEAD
-# differential-privacy
-Implementations of differentially private release mechanisms
-=======
 # RelM
 Implementations of differentially private Rel(ease) M(echanisms).
->>>>>>> 97815e27
 
 ## Install
 
