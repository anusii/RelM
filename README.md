--- conflicted
+++ resolved
@@ -8,11 +8,7 @@
 Then:
 
 ```
-<<<<<<< HEAD
 $ git clone https://github.com/anusii/differential-privacy
-=======
-$ git clone
->>>>>>> 9ed3dd2b
 $ cd differential-privacy
 $ pip install .
 ```
