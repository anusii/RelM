from .base import ReleaseMechanism
import numpy as np
from relm import backend
import scipy.sparse as sps
from relm.mechanisms import SparseNumeric

# Imports for SmallDB debugging code
from itertools import combinations_with_replacement
from relm.mechanisms import ExponentialMechanism


class SmallDB(ReleaseMechanism):
    """
    A offline Release Mechanism for answering a large number of queries.

    Args:
        epsilon: the privacy parameter
        data: a 1D array of the database in histogram format
        alpha: the relative error of the mechanism in range [0, 1]
    """

    def __init__(self, epsilon, alpha):

        super(SmallDB, self).__init__(epsilon)
        self.alpha = alpha

        if not type(alpha) is float:
            raise TypeError(f"alpha: alpha must be a float, found{type(alpha)}")

        if (alpha < 0) or (alpha > 1):
            raise ValueError(f"alpha: alpha must in [0, 1], found{alpha}")

    @property
    def privacy_consumed(self):
        if self._is_valid:
            return 0
        else:
            return self.epsilon

    def release(self, values, queries, db_size, db_l1_norm):
        """
        Releases differential private responses to queries.

        Args:
            values: a numpy array of the exact query responses
            queries: a 2D numpy array of queries in indicator format with shape (number of queries, db size)
            db_size: the number of bins in the histogram representation of the database
            db_l1_norm: the number of records in the database

        Returns:
            A numpy array of perturbed values.
        """

        self._check_valid()

        l1_norm = int(queries.shape[0] / (self.alpha ** 2)) + 1

        sparse_queries, breaks = _process_queries(queries)

        db = backend.small_db(
            self.epsilon, l1_norm, len(self.data), sparse_queries, answers, breaks
        )

        self._is_valid = False

        return db


<<<<<<< HEAD
class PrivateMultiplicativeWeights(ReleaseMechanism):
    """
    Secure implementation of the private Multiplicative Weights mechanism.
    This mechanism can be used to answer multiple linear queries.

    Args:
        epsilon: the privacy parameter to use
        data: a 1D numpy array of the underlying database
        alpha: the relative error of the mechanism
        num_queries: the number of queries answered by the mechanism
    """

    def __init__(self, epsilon, data, alpha, num_queries):
        super(PrivateMultiplicativeWeights, self).__init__(epsilon)

        if not type(alpha) in (float, np.float64):
            raise TypeError(f"alpha: alpha must be a float, found{type(alpha)}")

        if (alpha < 0) or (alpha > 1):
            raise ValueError(f"alpha: alpha must in [0, 1], found{alpha}")

        if not (data >= 0).all():
            raise ValueError(
                f"data: data must only non-negative values. Found {np.unique(data[data < 0])}"
            )

        if data.dtype == np.int64:
            data = data.astype(np.uint64)

        if data.dtype != np.uint64:
            raise TypeError(
                f"data: data must have either the numpy.uint64 or numpy.int64 dtype. Found {data.dtype}"
            )

        if type(num_queries) is not int:
            raise TypeError(
                f"num_queries: num_queries must be an int. Found {type(num_queries)}"
            )

        if num_queries <= 0:
            raise ValueError(
                f"num_queries: num_queries must be positive. Found {num_queries}"
            )

        self.l1_norm = data.sum()
        self.data = data / self.l1_norm
        self.data_est = np.ones(len(data)) / len(data)

        self.alpha = alpha
        self.learning_rate = self.alpha / 2

        # solve inequality of Theorem 4.14 (Dwork and Roth) for beta
        self.beta = epsilon * self.l1_norm * self.alpha ** 3
        self.beta /= 36 * np.log(len(data))
        self.beta -= np.log(num_queries)
        self.beta = np.exp(-self.beta) * 32 * np.log(len(data)) / (self.alpha ** 2)

        cutoff = 4 * np.log(len(data)) / (self.alpha ** 2)
        self.cutoff = int(cutoff)
        self.threshold = 18 * cutoff / (epsilon * self.l1_norm)
        self.threshold *= np.log(2 * num_queries) + np.log(4 * cutoff / self.beta)

        self.sparse_numeric = SparseNumeric(
            epsilon,
            sensitivity=(1 / self.l1_norm),
            threshold=self.threshold,
            cutoff=self.cutoff,
        )

        # this assumes that the l1 norm of the database is public

    @property
    def privacy_consumed(self):
        return self.sparse_numeric.privacy_consumed

    def update_weights(self, est_answer, noisy_answer, query):
        if noisy_answer < est_answer:
            r = query
        else:
            r = 1 - query

        self.data_est *= np.exp(-r * self.learning_rate)
        self.data_est /= self.data_est.sum()

    def release(self, queries):
        """
        Returns private answers to the queries.

        Args:
            queries: a list of queries as 1D 1/0 indicator numpy arrays
        Returns:
            a numpy array of the private query responses
        """

        results = []
        for query in queries:
            if type(query) is sps.csr.csr_matrix:
                query = np.asarray(query.todense()).flatten()

            true_answer = (query * self.data).sum()
            est_answer = (query * self.data_est).sum()

            error = true_answer - est_answer
            errors = np.array([error, -error])
            indices, release_values = self.sparse_numeric.release(errors)

            if len(indices) == 0:
                results.append(est_answer)
            else:
                noisy_answer = est_answer + (1 - 2 * indices[0]) * release_values[0]
                results.append(noisy_answer)
                self.update_weights(est_answer, noisy_answer, query)

        return np.array(results)


def _process_queries(queries):
    error_str = (
        f"queries: queries must only contain 1s and 0s. Found {np.unique(queries)}"
    )

    if type(queries) is sps.csr.csr_matrix:
        if ((queries.data != 0) & (queries.data != 1)).any():
            raise ValueError(error_str)
        sparse_queries = queries.indices.astype(np.uint64)
        breaks = queries.indptr[1:].astype(np.uint64)

    else:
        if ((queries != 0) & (queries != 1)).any():
            raise ValueError(error_str)
        # store the indices of 1s of the queries in a flattened vector
        sparse_queries = np.concatenate(
            [np.where(queries[i, :])[0] for i in range(queries.shape[0])]
        ).astype(np.uint64)

        # store the indices of where each line ends in sparse_queries
        breaks = np.cumsum(queries.sum(axis=1).astype(np.uint64))

    return sparse_queries, breaks
=======
        db = backend.small_db(
            self.epsilon, l1_norm, db_size, db_l1_norm, sparse_queries, values, breaks
        )

        self._is_valid = False
        return db
>>>>>>> 4221fda3
<|MERGE_RESOLUTION|>--- conflicted
+++ resolved
@@ -58,15 +58,13 @@
         sparse_queries, breaks = _process_queries(queries)
 
         db = backend.small_db(
-            self.epsilon, l1_norm, len(self.data), sparse_queries, answers, breaks
+            self.epsilon, l1_norm, db_size, db_l1_norm, sparse_queries, values, breaks
         )
 
         self._is_valid = False
-
         return db
 
 
-<<<<<<< HEAD
 class PrivateMultiplicativeWeights(ReleaseMechanism):
     """
     Secure implementation of the private Multiplicative Weights mechanism.
@@ -205,12 +203,4 @@
         # store the indices of where each line ends in sparse_queries
         breaks = np.cumsum(queries.sum(axis=1).astype(np.uint64))
 
-    return sparse_queries, breaks
-=======
-        db = backend.small_db(
-            self.epsilon, l1_norm, db_size, db_l1_norm, sparse_queries, values, breaks
-        )
-
-        self._is_valid = False
-        return db
->>>>>>> 4221fda3
+    return sparse_queries, breaks