--- conflicted
+++ resolved
@@ -623,7 +623,88 @@
             return self.epsilon
 
 
-<<<<<<< HEAD
+class SmallDB(ReleaseMechanism):
+    """
+    A offline Release Mechanism for answering a large number of queries.
+
+    Args:
+        epsilon: the privacy parameter
+        data: a 1D array of the database in histogram format
+        alpha: the relative error of the mechanism in range [0, 1]
+    """
+
+    def __init__(self, epsilon, data, alpha):
+
+        super(SmallDB, self).__init__(epsilon)
+        self.alpha = alpha
+
+        if not type(alpha) is float:
+            raise TypeError(f"alpha: alpha must be a float, found{type(alpha)}")
+
+        if (alpha < 0) or (alpha > 1):
+            raise ValueError(f"alpha: alpha must in [0, 1], found{alpha}")
+
+        if not (data >= 0).all():
+            raise ValueError(
+                f"data: data must only non-negative values. Found {np.unique(data[data < 0])}"
+            )
+
+        if data.dtype == np.int64:
+            data = data.astype(np.uint64)
+
+        if data.dtype != np.uint64:
+            raise TypeError(
+                f"data: data must have either the numpy.uint64 or numpy.int64 dtype. Found {data.dtype}"
+            )
+
+        self.data = data
+        self.db = None
+
+    @property
+    def privacy_consumed(self):
+        if self._is_valid:
+            return 0
+        else:
+            return self.epsilon
+
+    def release(self, queries):
+        """
+        Releases differential private responses to queries.
+
+        Args:
+            queries: a 2D numpy array of queries in indicator format with shape (number of queries, db size)
+
+        Returns:
+            A numpy array of perturbed values.
+        """
+
+        self._check_valid()
+
+        if ((queries != 0) & (queries != 1)).any():
+            raise ValueError(
+                f"queries: queries must only contain 1s and 0s. Found {np.unique(queries)}"
+            )
+
+        l1_norm = int(len(queries) / (self.alpha ** 2)) + 1
+        answers = queries.dot(self.data) / self.data.sum()
+
+        # store the indices of 1s of the queries in a flattened vector
+        sparse_queries = np.concatenate(
+            [np.where(queries[i, :])[0] for i in range(queries.shape[0])]
+        ).astype(np.uint64)
+
+        # store the indices of where each line ends in sparse_queries
+        breaks = np.cumsum(queries.sum(axis=1).astype(np.uint64))
+
+        db = backend.small_db(
+            self.epsilon, l1_norm, len(self.data), sparse_queries, answers, breaks
+        )
+
+        self._is_valid = False
+
+        return db
+
+
 class MultiplicativeWeights(ReleaseMechanism):
     """
     Secure implementation of the private Multiplicative Weights mechanism.
@@ -703,86 +784,4 @@
                 results.append(noisy_answer)
                 self.update_weights(est_answer, noisy_answer, query)
 
-        return np.array(results)
-=======
-class SmallDB(ReleaseMechanism):
-    """
-    A offline Release Mechanism for answering a large number of queries.
-
-    Args:
-        epsilon: the privacy parameter
-        data: a 1D array of the database in histogram format
-        alpha: the relative error of the mechanism in range [0, 1]
-    """
-
-    def __init__(self, epsilon, data, alpha):
-
-        super(SmallDB, self).__init__(epsilon)
-        self.alpha = alpha
-
-        if not type(alpha) is float:
-            raise TypeError(f"alpha: alpha must be a float, found{type(alpha)}")
-
-        if (alpha < 0) or (alpha > 1):
-            raise ValueError(f"alpha: alpha must in [0, 1], found{alpha}")
-
-        if not (data >= 0).all():
-            raise ValueError(
-                f"data: data must only non-negative values. Found {np.unique(data[data < 0])}"
-            )
-
-        if data.dtype == np.int64:
-            data = data.astype(np.uint64)
-
-        if data.dtype != np.uint64:
-            raise TypeError(
-                f"data: data must have either the numpy.uint64 or numpy.int64 dtype. Found {data.dtype}"
-            )
-
-        self.data = data
-        self.db = None
-
-    @property
-    def privacy_consumed(self):
-        if self._is_valid:
-            return 0
-        else:
-            return self.epsilon
-
-    def release(self, queries):
-        """
-        Releases differential private responses to queries.
-
-        Args:
-            queries: a 2D numpy array of queries in indicator format with shape (number of queries, db size)
-
-        Returns:
-            A numpy array of perturbed values.
-        """
-
-        self._check_valid()
-
-        if ((queries != 0) & (queries != 1)).any():
-            raise ValueError(
-                f"queries: queries must only contain 1s and 0s. Found {np.unique(queries)}"
-            )
-
-        l1_norm = int(len(queries) / (self.alpha ** 2)) + 1
-        answers = queries.dot(self.data) / self.data.sum()
-
-        # store the indices of 1s of the queries in a flattened vector
-        sparse_queries = np.concatenate(
-            [np.where(queries[i, :])[0] for i in range(queries.shape[0])]
-        ).astype(np.uint64)
-
-        # store the indices of where each line ends in sparse_queries
-        breaks = np.cumsum(queries.sum(axis=1).astype(np.uint64))
-
-        db = backend.small_db(
-            self.epsilon, l1_norm, len(self.data), sparse_queries, answers, breaks
-        )
-
-        self._is_valid = False
-
-        return db
->>>>>>> 7450de61
+        return np.array(results)